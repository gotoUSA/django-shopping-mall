--- conflicted
+++ resolved
@@ -28,10 +28,7 @@
     """
     페이지네이션 응답에서 results 추출 헬퍼
 
-<<<<<<< HEAD
-=======
-
->>>>>>> a5afbba2
+
     DRF PageNumberPagination 응답: {"count": N, "results": [...]}
     페이지네이션 없는 응답: [...]
     """
@@ -65,10 +62,7 @@
 
         # Act
         response = api_client.post(url, {"order_id": 1})
-<<<<<<< HEAD
-=======
-
->>>>>>> a5afbba2
+
 
         # Assert
         assert response.status_code in [
@@ -288,16 +282,10 @@
 
         # Act & Assert - 1. 신청
         api_client.force_authenticate(user=buyer)
-<<<<<<< HEAD
         create_url = reverse("return-list")
         create_data = {
             "order_id": order.id,
-=======
-        create_url = reverse("return-list")  # return-create -> return-list
-        create_data = {
-            "order_id": order.id,  # body에 order_id 추가
-
->>>>>>> a5afbba2
+
             "type": "refund",
             "reason": "change_of_mind",
             "reason_detail": "단순 변심",
@@ -353,16 +341,10 @@
 
         # Act & Assert - 1. 신청
         api_client.force_authenticate(user=buyer)
-<<<<<<< HEAD
         create_url = reverse("return-list")
         create_data = {
             "order_id": order.id,
-=======
-        create_url = reverse("return-list")  # return-create -> return-list
-        create_data = {
-            "order_id": order.id,  # body에 order_id 추가
-
->>>>>>> a5afbba2
+
             "type": "exchange",
             "reason": "size_issue",
             "reason_detail": "사이즈가 맞지 않음",
