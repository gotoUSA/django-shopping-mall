--- conflicted
+++ resolved
@@ -13,12 +13,7 @@
 
 from typing import Any
 
-<<<<<<< HEAD
-=======
-from django.db import transaction
-from django.db.models import F, Prefetch
-
->>>>>>> a5afbba2
+
 from drf_spectacular.utils import extend_schema, extend_schema_view
 from rest_framework import permissions, serializers as drf_serializers, status, viewsets
 from rest_framework.decorators import action
@@ -28,10 +23,7 @@
 from rest_framework.serializers import BaseSerializer
 
 from shopping.models.cart import Cart, CartItem
-<<<<<<< HEAD
-=======
-from shopping.models.product import Product
->>>>>>> a5afbba2
+
 from shopping.serializers import (
     CartClearSerializer,
     CartItemCreateSerializer,
@@ -72,6 +64,7 @@
     error = drf_serializers.CharField(required=False)
     message = drf_serializers.CharField(required=False)
     code = drf_serializers.CharField(required=False)
+
     product_id = drf_serializers.ListField(child=drf_serializers.CharField(), required=False)
     quantity = drf_serializers.ListField(child=drf_serializers.CharField(), required=False)
 
@@ -82,47 +75,6 @@
     product_id = drf_serializers.IntegerField(help_text="상품 ID")
     quantity = drf_serializers.IntegerField(default=1, help_text="수량 (기본값: 1)")
 
-<<<<<<< HEAD
-=======
-# ===== Swagger 문서화용 응답 Serializers =====
-
-
-class CartAddItemResponseSerializer(drf_serializers.Serializer):
-    """장바구니 상품 추가 응답"""
-
-    message = drf_serializers.CharField()
-    item = CartItemSerializer()
-
-
-class CartUpdateItemResponseSerializer(drf_serializers.Serializer):
-    """장바구니 수량 변경 응답"""
-
-    message = drf_serializers.CharField()
-    item = CartItemSerializer()
-
-
-class CartMessageResponseSerializer(drf_serializers.Serializer):
-    """장바구니 일반 메시지 응답"""
-
-    message = drf_serializers.CharField()
-
-
-class CartErrorResponseSerializer(drf_serializers.Serializer):
-    """장바구니 에러 응답"""
-
-    error = drf_serializers.CharField(required=False)
-    message = drf_serializers.CharField(required=False)
-    product_id = drf_serializers.ListField(child=drf_serializers.CharField(), required=False)
-    quantity = drf_serializers.ListField(child=drf_serializers.CharField(), required=False)
-
-
-class CartBulkAddItemSerializer(drf_serializers.Serializer):
-    """장바구니 일괄 추가 개별 아이템"""
-
-    product_id = drf_serializers.IntegerField(help_text="상품 ID")
-    quantity = drf_serializers.IntegerField(default=1, help_text="수량 (기본값: 1)")
-
->>>>>>> a5afbba2
 
 class CartBulkAddRequestSerializer(drf_serializers.Serializer):
     """장바구니 일괄 추가 요청"""
@@ -209,11 +161,8 @@
     )
     def retrieve(self, request: Request) -> Response:
         """장바구니 전체 정보 조회"""
-<<<<<<< HEAD
-        cart = self._get_cart()
-=======
-        cart = self.get_cart()
->>>>>>> a5afbba2
+        cart = self._get_cart()
+
         serializer = self.get_serializer(cart)
         return Response(serializer.data)
 
@@ -228,11 +177,8 @@
     @action(detail=False, methods=["get"])
     def summary(self, request: Request) -> Response:
         """장바구니 요약 정보 조회"""
-<<<<<<< HEAD
-        cart = self._get_cart()
-=======
-        cart = self.get_cart()
->>>>>>> a5afbba2
+        cart = self._get_cart()
+
         serializer = self.get_serializer(cart)
         return Response(serializer.data)
 
@@ -252,7 +198,6 @@
     @action(detail=False, methods=["post"])
     def add_item(self, request: Request) -> Response:
         """장바구니에 상품 추가"""
-<<<<<<< HEAD
         cart = self._get_cart()
 
         # Serializer로 입력 검증
@@ -261,16 +206,11 @@
             context={"request": request, "cart": cart},
         )
         serializer.is_valid(raise_exception=True)
-=======
-        cart = self.get_cart()
-
-        # Serializer에 cart 정보를 context로 전달
-        serializer = self.get_serializer(data=request.data, context={"request": request, "cart": cart})
->>>>>>> a5afbba2
 
         # 서비스 레이어에 비즈니스 로직 위임
         product_id = serializer.validated_data["product_id"]
         quantity = serializer.validated_data.get("quantity", 1)
+
 
         try:
             cart_item = CartService.add_item(
@@ -291,11 +231,7 @@
                 status=status.HTTP_400_BAD_REQUEST,
             )
 
-<<<<<<< HEAD
-=======
-        return Response(serializer.errors, status=status.HTTP_400_BAD_REQUEST)
-
->>>>>>> a5afbba2
+
     @extend_schema(
         responses={200: CartItemSerializer(many=True)},
         summary="장바구니 아이템 목록을 조회한다.",
@@ -307,11 +243,8 @@
     @action(detail=False, methods=["get"])
     def items(self, request: Request) -> Response:
         """장바구니 아이템 목록 조회"""
-<<<<<<< HEAD
-        cart = self._get_cart()
-=======
-        cart = self.get_cart()
->>>>>>> a5afbba2
+        cart = self._get_cart()
+
         items = cart.items.select_related("product").order_by("-added_at")
         serializer = CartItemSerializer(items, many=True)
         return Response(serializer.data)
@@ -333,7 +266,6 @@
     @action(detail=True, methods=["patch"], url_path="items")
     def update_item(self, request: Request, pk: int | None = None) -> Response:
         """장바구니 아이템 수량 변경"""
-<<<<<<< HEAD
         cart = self._get_cart()
 
         # 입력 검증
@@ -341,9 +273,7 @@
         serializer.is_valid(raise_exception=True)
 
         quantity = serializer.validated_data.get("quantity")
-=======
-        cart = self.get_cart()
->>>>>>> a5afbba2
+
 
         try:
             cart_item = CartService.update_item_quantity(
@@ -359,6 +289,7 @@
                     status=status.HTTP_204_NO_CONTENT,
                 )
 
+
             return Response(
                 {
                     "message": "수량이 변경되었습니다.",
@@ -386,7 +317,6 @@
     @action(detail=True, methods=["delete"], url_path="items")
     def delete_item(self, request: Request, pk: int | None = None) -> Response:
         """장바구니 아이템 삭제"""
-<<<<<<< HEAD
         cart = self._get_cart()
 
         try:
@@ -398,22 +328,10 @@
         except CartServiceError as e:
             if e.code == "ITEM_NOT_FOUND":
                 raise NotFound(e.message)
-=======
-        cart = self.get_cart()
-
-        try:
-            cart_item = cart.items.get(pk=pk)
-        except CartItem.DoesNotExist:
-            raise NotFound("장바구니에 해당 상품이 없습니다.")
-
-        # 삭제 전 상품명 저장 (응답 메시지용)
-        product_name = cart_item.product.name
-        cart_item.delete()
-
-        return Response(
-            {"message": f"{product_name}이(가) 장바구니에서 삭제되었습니다."},
-            status=status.HTTP_204_NO_CONTENT,
-        )
+            return Response(
+                {"error": e.message, "code": e.code},
+                status=status.HTTP_400_BAD_REQUEST,
+            )
 
     @extend_schema(
         request=CartClearSerializer,
@@ -430,31 +348,6 @@
     @action(detail=False, methods=["post"])
     def clear(self, request: Request) -> Response:
         """장바구니 비우기"""
-        cart = self.get_cart()
-
-        # 빈 장바구니인지 확인
-        if not cart.items.exists():
->>>>>>> a5afbba2
-            return Response(
-                {"error": e.message, "code": e.code},
-                status=status.HTTP_400_BAD_REQUEST,
-            )
-
-    @extend_schema(
-        request=CartClearSerializer,
-        responses={
-            200: CartMessageResponseSerializer,
-            400: CartErrorResponseSerializer,
-        },
-        summary="장바구니를 비운다.",
-        description="""처리 내용:
-- 장바구니의 모든 아이템을 삭제한다.
-- 실수 방지를 위해 confirm=true가 필수이다.""",
-        tags=["Cart"],
-    )
-    @action(detail=False, methods=["post"])
-    def clear(self, request: Request) -> Response:
-        """장바구니 비우기"""
         cart = self._get_cart()
 
         # 확인 검증
@@ -468,16 +361,12 @@
                 status=status.HTTP_200_OK,
             )
         except CartServiceError as e:
-            return Response(
-                {"error": e.message, "code": e.code},
-                status=status.HTTP_400_BAD_REQUEST,
-            )
-
-<<<<<<< HEAD
-=======
-        return Response(serializer.errors, status=status.HTTP_400_BAD_REQUEST)
-
->>>>>>> a5afbba2
+
+            return Response(
+                {"error": e.message, "code": e.code},
+                status=status.HTTP_400_BAD_REQUEST,
+            )
+
     @extend_schema(
         request=CartBulkAddRequestSerializer,
         responses={
@@ -494,13 +383,8 @@
     )
     @action(detail=False, methods=["post"])
     def bulk_add(self, request: Request) -> Response:
-<<<<<<< HEAD
         """여러 상품을 한 번에 장바구니에 추가"""
         cart = self._get_cart()
-=======
-        """여러 상품을 한 번에 장바구니에 추가 (N+1 쿼리 최적화)"""
-        cart = self.get_cart()
->>>>>>> a5afbba2
         items_data = request.data.get("items", [])
 
         try:
@@ -518,15 +402,13 @@
 
             return Response(response_data, status=status.HTTP_201_CREATED)
 
-<<<<<<< HEAD
-        except CartServiceError as e:
-            return Response(
-                {"error": e.message, "code": e.code},
-                status=status.HTTP_400_BAD_REQUEST,
-            )
-
-=======
->>>>>>> a5afbba2
+        except CartServiceError as e:
+            return Response(
+                {"error": e.message, "code": e.code},
+                status=status.HTTP_400_BAD_REQUEST,
+            )
+
+
     @extend_schema(
         responses={
             200: CartStockCheckResponseSerializer,
@@ -538,59 +420,13 @@
 - 주문 직전 재고 확인 시 사용한다.""",
         tags=["Cart"],
     )
-<<<<<<< HEAD
     @action(detail=False, methods=["get"])
     def check_stock(self, request: Request) -> Response:
         """장바구니 상품들의 재고 확인"""
         cart = self._get_cart()
 
         issues = CartService.check_stock(cart=cart)
-=======
-    @action(detail=True, methods=["get"])
-    def check_stock(self, request: Request) -> Response:
-        """장바구니 상품들의 재고 확인"""
-        cart = self.get_cart()
-
-        # 재고 부족 상품 찾기
-        stock_issues = []
-
-        for item in cart.items.select_related("product"):
-            product = item.product
-
-            if not product.is_active:
-                stock_issues.append(
-                    {
-                        "item_id": item.id,
-                        "product_id": product.id,
-                        "product_name": product.name,
-                        "issue": "판매 중단",
-                        "requested": item.quantity,
-                        "available": 0,
-                    }
-                )
-            elif product.stock == 0:
-                stock_issues.append(
-                    {
-                        "item_id": item.id,
-                        "product_id": product.id,
-                        "product_name": product.name,
-                        "issue": "품절",
-                        "requested": item.quantity,
-                        "available": 0,
-                    }
-                )
-            elif product.stock < item.quantity:
-                stock_issues.append(
-                    {
-                        "item_id": item.id,
-                        "product_id": product.id,
-                        "product_name": product.name,
-                        "issue": "재고 부족",
-                        "requested": item.quantity,
-                        "available": product.stock,
-                    }
-                )
->>>>>>> a5afbba2
+
 
         if issues:
             # StockIssue dataclass를 dict로 변환
@@ -626,11 +462,8 @@
 class CartItemListResponseSerializer(drf_serializers.Serializer):
     """장바구니 아이템 목록 응답"""
 
-<<<<<<< HEAD
     pass  # CartItemSerializer(many=True)와 동일
-=======
-    # CartItemSerializer와 동일한 구조의 리스트
->>>>>>> a5afbba2
+
 
 
 class CartItemCreateResponseSerializer(drf_serializers.Serializer):
@@ -741,7 +574,6 @@
 
     def create(self, request: Request) -> Response:
         """장바구니에 아이템 추가"""
-<<<<<<< HEAD
         cart = self._get_cart()
 
         serializer = CartItemCreateSerializer(
@@ -749,19 +581,7 @@
             context={"request": request, "cart": cart},
         )
         serializer.is_valid(raise_exception=True)
-=======
-        # 회원/비회원 구분하여 장바구니 가져오기
-        if request.user.is_authenticated:
-            cart, created = Cart.get_or_create_active_cart(user=request.user)
-        else:
-            session_key = request.session.session_key
-            if not session_key:
-                request.session.create()
-                session_key = request.session.session_key
-            cart, created = Cart.get_or_create_active_cart(session_key=session_key)
-
-        serializer = CartItemCreateSerializer(data=request.data, context={"request": request, "cart": cart})
->>>>>>> a5afbba2
+
 
         product_id = serializer.validated_data["product_id"]
         quantity = serializer.validated_data.get("quantity", 1)
@@ -784,19 +604,13 @@
 
     def update(self, request: Request, pk: int | None = None) -> Response:
         """아이템 수량 변경"""
-<<<<<<< HEAD
         cart = self._get_cart()
 
         serializer = CartItemUpdateSerializer(data=request.data, partial=True)
         serializer.is_valid(raise_exception=True)
 
         quantity = serializer.validated_data.get("quantity", 1)
-=======
-        try:
-            cart_item = self.get_queryset().get(pk=pk)
-        except CartItem.DoesNotExist:
-            raise NotFound("장바구니 아이템을 찾을 수 없습니다.")
->>>>>>> a5afbba2
+
 
         try:
             cart_item = CartService.update_item_quantity(
@@ -819,14 +633,8 @@
 
     def destroy(self, request: Request, pk: int | None = None) -> Response:
         """아이템 삭제"""
-<<<<<<< HEAD
-        cart = self._get_cart()
-=======
-        try:
-            cart_item = self.get_queryset().get(pk=pk)
-        except CartItem.DoesNotExist:
-            raise NotFound("장바구니 아이템을 찾을 수 없습니다.")
->>>>>>> a5afbba2
+        cart = self._get_cart()
+
 
         try:
             CartService.remove_item(cart=cart, item_id=pk)
